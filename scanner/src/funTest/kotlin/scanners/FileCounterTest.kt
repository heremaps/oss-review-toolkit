--- conflicted
+++ resolved
@@ -56,16 +56,8 @@
             val expectedResult = patchExpectedResult(
                     File(assetsDir, "file-counter-expected-output-for-analyzer-result.yml"))
 
-<<<<<<< HEAD
-            val ortResult = FileCounter(ScannerConfiguration()).scanDependenciesFile(
-                    analyzerResultFile,
-                    outputDir,
-                    false
-            )
-=======
             val ortResult = FileCounter(ScannerConfiguration()).scanOrtResult(analyzerResultFile, outputDir,
                     outputDir.resolve("downloads"))
->>>>>>> 9ac5ea8c
             val result = yamlMapper.writeValueAsString(ortResult)
 
             patchActualResult(result, patchDownloadTime = true, patchStartAndEndTime = true) shouldBe expectedResult
