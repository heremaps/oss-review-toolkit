--- conflicted
+++ resolved
@@ -111,20 +111,8 @@
                         }
                     }
 
-<<<<<<< HEAD
                     h2 {
                         +"Highlights"
-=======
-                    div {
-                        +"Created by "
-                        strong { +"ORT" }
-                        +", the "
-                        a {
-                            href = "http://oss-review-toolkit.org/"
-                            +ORT_NAME
-                        }
-                        +", version ${Environment().ortVersion} on ${Instant.now()}."
->>>>>>> 9123b811
                     }
 
                     details {
