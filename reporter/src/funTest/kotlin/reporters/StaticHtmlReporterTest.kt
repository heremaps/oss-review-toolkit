--- conflicted
+++ resolved
@@ -64,7 +64,6 @@
             "successfully export to a static HTML page $it test" {
                 val timeStampPattern = Regex("\\d{2}:\\d{2}:\\d{2} [a-zA-Z]{3} \\d{2}, \\d{4}")
                 val inputPath = "src/funTest/assets"
-<<<<<<< HEAD
 
                 // val ortResult = readOrtResult("$inputPath/static-html-reporter-test-input.yml")
                 val ortResult = readOrtResult("$inputPath/static-html-reporter-test-input-$it.json")
@@ -77,20 +76,6 @@
                     "<REPLACE_ORT_VERSION>" to Environment().ortVersion
                 )
 
-=======
-
-                // val ortResult = readOrtResult("$inputPath/static-html-reporter-test-input.yml")
-                val ortResult = readOrtResult("$inputPath/static-html-reporter-test-input-$it.json")
-                val actualReport = generateReport(ortResult)
-                    .replace(timeStampPattern, "<REPLACE_TIMESTAMP>")
-
-                // File("$inputPath/static-html-reporter-test-expected-output-$it.html").writeText(actualReport)
-                val expectedReport = patchExpectedResult(
-                    File("$inputPath/static-html-reporter-test-expected-output-$it.html"),
-                    "<REPLACE_ORT_VERSION>" to Environment().ortVersion
-                )
-
->>>>>>> fb856ac7
                 actualReport shouldBe expectedReport
             }
         }
